from chainercv.links.connection.conv_2d_activ import Conv2DActiv  # NOQA
from chainercv.links.connection.conv_2d_bn_activ import Conv2DBNActiv  # NOQA

from chainercv.links.model.feature_predictor import FeaturePredictor  # NOQA
from chainercv.links.model.pickable_sequential_chain import PickableSequentialChain  # NOQA
from chainercv.links.model.pixelwise_softmax_classifier import PixelwiseSoftmaxClassifier  # NOQA

from chainercv.links.model.faster_rcnn.faster_rcnn_vgg import FasterRCNNVGG16  # NOQA
<<<<<<< HEAD
from chainercv.links.model.pspnet.pspnet import PSPNet  # NOQA
=======
from chainercv.links.model.resnet import ResNet101  # NOQA
from chainercv.links.model.resnet import ResNet152  # NOQA
from chainercv.links.model.resnet import ResNet50  # NOQA
>>>>>>> feabe705
from chainercv.links.model.segnet.segnet_basic import SegNetBasic  # NOQA
from chainercv.links.model.ssd import SSD300  # NOQA
from chainercv.links.model.ssd import SSD512  # NOQA
from chainercv.links.model.vgg import VGG16  # NOQA
from chainercv.links.model.yolo import YOLOv2  # NOQA
from chainercv.links.model.yolo import YOLOv3  # NOQA<|MERGE_RESOLUTION|>--- conflicted
+++ resolved
@@ -6,13 +6,10 @@
 from chainercv.links.model.pixelwise_softmax_classifier import PixelwiseSoftmaxClassifier  # NOQA
 
 from chainercv.links.model.faster_rcnn.faster_rcnn_vgg import FasterRCNNVGG16  # NOQA
-<<<<<<< HEAD
-from chainercv.links.model.pspnet.pspnet import PSPNet  # NOQA
-=======
 from chainercv.links.model.resnet import ResNet101  # NOQA
 from chainercv.links.model.resnet import ResNet152  # NOQA
 from chainercv.links.model.resnet import ResNet50  # NOQA
->>>>>>> feabe705
+from chainercv.links.model.pspnet.pspnet import PSPNet  # NOQA
 from chainercv.links.model.segnet.segnet_basic import SegNetBasic  # NOQA
 from chainercv.links.model.ssd import SSD300  # NOQA
 from chainercv.links.model.ssd import SSD512  # NOQA
