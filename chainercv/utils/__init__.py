from chainercv.utils.bbox.bbox_iou import bbox_iou  # NOQA
from chainercv.utils.bbox.non_maximum_suppression import non_maximum_suppression  # NOQA
from chainercv.utils.download import cached_download  # NOQA
from chainercv.utils.download import download_model  # NOQA
from chainercv.utils.download import extractall  # NOQA
from chainercv.utils.image import read_image  # NOQA
from chainercv.utils.image import write_image  # NOQA
from chainercv.utils.iterator import apply_prediction_to_iterator  # NOQA
from chainercv.utils.iterator import unzip  # NOQA
from chainercv.utils.testing import assert_is_bbox  # NOQA
<<<<<<< HEAD
from chainercv.utils.testing import assert_is_bbox_dataset  # NOQA
from chainercv.utils.testing import assert_is_classification_dataset  # NOQA
=======
from chainercv.utils.testing import assert_is_detection_dataset  # NOQA
>>>>>>> 2aa95c36
from chainercv.utils.testing import assert_is_detection_link  # NOQA
from chainercv.utils.testing import assert_is_image  # NOQA
from chainercv.utils.testing import assert_is_label_dataset  # NOQA
from chainercv.utils.testing import assert_is_semantic_segmentation_dataset  # NOQA
from chainercv.utils.testing import assert_is_semantic_segmentation_link  # NOQA
from chainercv.utils.testing import ConstantStubLink  # NOQA
from chainercv.utils.testing import generate_random_bbox  # NOQA<|MERGE_RESOLUTION|>--- conflicted
+++ resolved
@@ -8,12 +8,7 @@
 from chainercv.utils.iterator import apply_prediction_to_iterator  # NOQA
 from chainercv.utils.iterator import unzip  # NOQA
 from chainercv.utils.testing import assert_is_bbox  # NOQA
-<<<<<<< HEAD
 from chainercv.utils.testing import assert_is_bbox_dataset  # NOQA
-from chainercv.utils.testing import assert_is_classification_dataset  # NOQA
-=======
-from chainercv.utils.testing import assert_is_detection_dataset  # NOQA
->>>>>>> 2aa95c36
 from chainercv.utils.testing import assert_is_detection_link  # NOQA
 from chainercv.utils.testing import assert_is_image  # NOQA
 from chainercv.utils.testing import assert_is_label_dataset  # NOQA
