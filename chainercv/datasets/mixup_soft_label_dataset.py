--- conflicted
+++ resolved
@@ -41,15 +41,9 @@
         n_class (int): The number of classes in the base dataset.
         alpha (float): A hyperparameter of Beta distribution.
             ``mix_ratio`` is sampled from :math:`B(\\alpha,\\alpha)`.
-<<<<<<< HEAD
-            The default value is 1.0 meaning that the distribution is
-            equivalent to Uniform distribution with lower boundary of
-            :math:`0` and upper boundary of :math:`1`.
-=======
             The default value is :math:`1.0` meaning that the distribution is
             the same as Uniform distribution with lower boundary of
             :math:`0.0` and upper boundary of :math:`1.0`.
->>>>>>> c737fe5b
 
     .. [#] Hongyi Zhang, Moustapha Cisse, Yann N. Dauphin, David Lopez-Paz.
         `mixup: Beyond Empirical Risk Minimization\
